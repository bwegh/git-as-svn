--- conflicted
+++ resolved
@@ -2,7 +2,6 @@
 
 import org.jetbrains.annotations.NotNull;
 import svnserver.StringHelper;
-import svnserver.SvnConstants;
 import svnserver.parser.MessageParser;
 import svnserver.parser.SvnServerParser;
 import svnserver.parser.SvnServerToken;
@@ -76,13 +75,12 @@
   public void serveClient(@NotNull Socket socket) throws IOException, SvnServerException {
     final SvnServerWriter writer = new SvnServerWriter(socket.getOutputStream());
     final SvnServerParser parser = new SvnServerParser(socket.getInputStream());
-<<<<<<< HEAD
 
     final ClientInfo clientInfo = exchangeCapabilities(parser, writer);
     final String username = authenticate(parser, writer);
     sendAnnounce(writer);
 
-    final SessionContext context = new SessionContext(writer);
+    final SessionContext context = new SessionContext(writer, new GitRepository());
 
     while (true) {
       Step step = context.poll();
@@ -124,9 +122,6 @@
   }
 
   private ClientInfo exchangeCapabilities(SvnServerParser parser, SvnServerWriter writer) throws IOException, ClientErrorException {
-=======
-    final SessionContext context = new SessionContext(writer, new GitRepository());
->>>>>>> 3f7789dd
     // Анонсируем поддерживаемые функции.
     writer
         .listBegin()
@@ -148,15 +143,9 @@
         .listEnd();
 
     // Читаем информацию о клиенте.
-<<<<<<< HEAD
     final ClientInfo clientInfo = MessageParser.parse(ClientInfo.class, parser);
     if (clientInfo.getProtocolVersion() != 2) {
-      throw new ClientErrorException("Unsupported protocol version: " + clientInfo.getProtocolVersion() + " (expected: 2)");
-=======
-    final AuthInfoReq authInfoReq = MessageParser.parse(AuthInfoReq.class, parser);
-    if (authInfoReq.getProtocolVersion() != 2) {
-      throw new ClientErrorException(0, "Unsupported protocol version: " + authInfoReq.getProtocolVersion() + " (expected: 2)");
->>>>>>> 3f7789dd
+      throw new ClientErrorException(0, "Unsupported protocol version: " + clientInfo.getProtocolVersion() + " (expected: 2)");
     }
     return clientInfo;
   }
@@ -233,7 +222,6 @@
         .listEnd();
   }
 
-<<<<<<< HEAD
   private static void sendError(SvnServerWriter writer, String msg) throws IOException {
     writer
         .listBegin()
@@ -242,69 +230,6 @@
         .string(msg)
         .listEnd()
         .listEnd();
-=======
-    final Map<String, BaseCmd<?>> commands = new HashMap<>();
-    commands.put("get-latest-rev", new GetLatestRevCmd());
-    commands.put("get-file", new GetFileCmd());
-    commands.put("get-dir", new GetDirCmd());
-    commands.put("log", new LogCmd());
-    commands.put("reparent", new ReparentCmd());
-    commands.put("check-path", new CheckPathCmd());
-    commands.put("stat", new StatCmd());
-
-    while (true) {
-      Step step = context.poll();
-      if (step != null) {
-        try {
-          step.process(context);
-        } catch (ClientErrorException e) {
-          writer
-              .listBegin()
-              .word("failure")
-              .listBegin()
-              .listBegin()
-              .number(e.getCode())
-              .string(e.getMessage())
-              .string("...")
-              .number(0)
-              .listEnd()
-              .listEnd()
-              .listEnd();
-        }
-        continue;
-      }
-
-      SvnServerToken token = parser.readToken();
-      if (token == null) {
-        break;
-      }
-      if (token != ListBeginToken.instance) {
-        throw new IOException("Unexpected token: " + token);
-      }
-      String cmd = parser.readText();
-      BaseCmd command = commands.get(cmd);
-      if (command != null) {
-        Object param = MessageParser.parse(command.getArguments(), parser);
-        parser.readToken(ListEndToken.class);
-        //noinspection unchecked
-        command.process(context, param);
-      } else {
-        writer
-            .listBegin()
-            .word("failure")
-            .listBegin()
-            .listBegin()
-            .number(SvnConstants.ERROR_UNIMPLEMENTED)
-            .string("Unsupported command: " + cmd)
-            .string("...")
-            .number(0)
-            .listEnd()
-            .listEnd()
-            .listEnd();
-        parser.skipItems();
-      }
-    }
->>>>>>> 3f7789dd
   }
 
   private static String hmac(@NotNull String sessionKey, @NotNull String password) {
