package svnserver.server;

import org.jetbrains.annotations.NotNull;
import org.slf4j.Logger;
import org.slf4j.LoggerFactory;
import org.tmatesoft.svn.core.SVNErrorCode;
import org.tmatesoft.svn.core.SVNErrorMessage;
import org.tmatesoft.svn.core.SVNException;
import svnserver.SvnConstants;
import svnserver.auth.Authenticator;
import svnserver.auth.LocalUserDB;
import svnserver.auth.User;
import svnserver.auth.UserDB;
import svnserver.parser.MessageParser;
import svnserver.parser.SvnServerParser;
import svnserver.parser.SvnServerToken;
import svnserver.parser.SvnServerWriter;
import svnserver.parser.token.ListBeginToken;
import svnserver.parser.token.ListEndToken;
import svnserver.repository.UserInfo;
import svnserver.repository.VcsRepository;
import svnserver.repository.git.GitRepository;
import svnserver.server.command.*;
import svnserver.server.msg.AuthReq;
import svnserver.server.msg.ClientInfo;
import svnserver.server.step.Step;

import java.io.BufferedOutputStream;
import java.io.EOFException;
import java.io.IOException;
import java.net.ServerSocket;
import java.net.Socket;
import java.util.Collection;
import java.util.HashMap;
import java.util.Map;
import java.util.Optional;

/**
 * Сервер для предоставления доступа к git-у через протокол subversion.
 *
 * @author Artem V. Navrotskiy <bozaro@users.noreply.github.com>
 */
public class SvnServer {
  @NotNull
  private static final Logger log = LoggerFactory.getLogger(SvnServer.class);
  @NotNull
  private final UserDB userDB = new LocalUserDB();
  @NotNull
  private final Map<String, BaseCmd<?>> commands = new HashMap<>();
  @NotNull
  private final VcsRepository repository;

  public SvnServer() throws IOException {

    commands.put("commit", new CommitCmd());
    commands.put("diff", new DiffCmd());
    commands.put("get-latest-rev", new GetLatestRevCmd());
    commands.put("get-dir", new GetDirCmd());
    commands.put("get-file", new GetFileCmd());
    commands.put("log", new LogCmd());
    commands.put("reparent", new ReparentCmd());
    commands.put("check-path", new CheckPathCmd());
    commands.put("rev-prop", new RevPropCmd());
    commands.put("rev-proplist", new RevPropListCmd());
    commands.put("stat", new StatCmd());
    commands.put("update", new UpdateCmd());

    repository = new GitRepository("4f0c5325-dd55-4330-b24c-0e9e40eb504b", "local");
  }

  public static void main(String[] args) throws IOException {
    new SvnServer().server(3690);
  }

  private void server(int port) throws IOException {
    final ServerSocket serverSocket = new ServerSocket(port);
    while (true) {
      final Socket socket = serverSocket.accept();
      new Thread(() -> {
        log.info("New connection from: {}", socket.getRemoteSocketAddress());
        try (Socket client = socket) {
          serveClient(client);
        } catch (EOFException ignore) {
          // client disconnect is not a error
        } catch (IOException e) {
          e.printStackTrace();
        } catch (SVNException e) {
          e.printStackTrace();
        } finally {
          log.info("Connection from {} closed", socket.getRemoteSocketAddress());
        }
      }).start();
    }
  }

  public void serveClient(@NotNull Socket socket) throws IOException, SVNException {
    socket.setTcpNoDelay(true);
    final SvnServerWriter writer = new SvnServerWriter(new BufferedOutputStream(socket.getOutputStream()));
    final SvnServerParser parser = new SvnServerParser(socket.getInputStream());

    final ClientInfo clientInfo = exchangeCapabilities(parser, writer);
    final User user = authenticate(parser, writer);
    log.info("User: {}", user);

    final String basePath = getBasePath(clientInfo.getUrl());
<<<<<<< HEAD
    final SessionContext context = new SessionContext(parser, writer, repository, basePath, clientInfo, user);
=======
    final SessionContext context = new SessionContext(parser, writer, repository, basePath, clientInfo, new UserInfoImpl(username));
    repository.updateRevisions();
>>>>>>> 481a4e37
    sendAnnounce(writer, basePath);

    while (true) {
      try {
        Step step = context.poll();
        if (step != null) {
          step.process(context);
          continue;
        }

        final SvnServerToken token = parser.readToken();
        if (token != ListBeginToken.instance) {
          throw new IOException("Unexpected token: " + token);
        }
        final String cmd = parser.readText();
        log.info("Receive command: {}", cmd);
        BaseCmd command = commands.get(cmd);
        if (command != null) {
          Object param = MessageParser.parse(command.getArguments(), parser);
          parser.readToken(ListEndToken.class);
          //noinspection unchecked
          command.process(context, param);
        } else {
          BaseCmd.sendError(writer, SVNErrorMessage.create(SVNErrorCode.RA_SVN_UNKNOWN_CMD, "Unsupported command: " + cmd));
          parser.skipItems();
        }
      } catch (SVNException e) {
        BaseCmd.sendError(writer, e.getErrorMessage());
      }
    }
  }

  @NotNull
  private String getBasePath(@NotNull String url) throws SVNException {
    if (!url.startsWith(SvnConstants.URL_PREFIX)) {
      throw new SVNException(SVNErrorMessage.create(SVNErrorCode.BAD_URL));
    }
    int index = url.indexOf('/', SvnConstants.URL_PREFIX.length());
    if (index < 0) {
      index = url.length();
    }
    return url.substring(0, index) + '/';
  }

  private ClientInfo exchangeCapabilities(SvnServerParser parser, SvnServerWriter writer) throws IOException, SVNException {
    // Анонсируем поддерживаемые функции.
    writer
        .listBegin()
        .word("success")
        .listBegin()
        .number(2)
        .number(2)
        .listBegin()
        .listEnd()
        .listBegin()
        .word("edit-pipeline")  // This is required.
        .word("svndiff1")  // We support svndiff1
        .word("absent-entries")  // We support absent-dir and absent-dir editor commands
            //.word("commit-revprops") // We don't currently have _any_ revprop support
            //.word("mergeinfo")       // Nope, not yet
            //.word("depth")           // Nope, not yet
        .listEnd()
        .listEnd()
        .listEnd();

    // Читаем информацию о клиенте.
    final ClientInfo clientInfo = MessageParser.parse(ClientInfo.class, parser);
    if (clientInfo.getProtocolVersion() != 2) {
      throw new SVNException(SVNErrorMessage.create(SVNErrorCode.VERSION_MISMATCH, "Unsupported protocol version: " + clientInfo.getProtocolVersion() + " (expected: 2)"));
    }
    return clientInfo;
  }

  @NotNull
  private User authenticate(@NotNull SvnServerParser parser, @NotNull SvnServerWriter writer) throws IOException {
    // Отправляем запрос на авторизацию.
    final Collection<Authenticator> authenticators = userDB.authenticators();
    writer
        .listBegin()
        .word("success")
        .listBegin()
        .listBegin()
        .word(String.join(" ", authenticators.stream().map(Authenticator::getMethodName).toArray(String[]::new)))
        .listEnd()
        .string("Realm name")
        .listEnd()
        .listEnd();

    while (true) {
      // Читаем выбранный вариант авторизации.
      final AuthReq authReq = MessageParser.parse(AuthReq.class, parser);
      final Optional<Authenticator> authenticator = authenticators.stream().filter(o -> o.getMethodName().equals(authReq.getMech())).findAny();
      if (!authenticator.isPresent()) {
        sendError(writer, "unknown auth type: " + authReq.getMech());
        continue;
      }

      final User user = authenticator.get().authenticate(parser, writer);
      if (user == null) {
        sendError(writer, "incorrect credentials");
        continue;
      }

      writer
          .listBegin()
          .word("success")
          .listBegin()
          .listEnd()
          .listEnd();

      return user;
    }
  }

  private void sendAnnounce(SvnServerWriter writer, @NotNull String baseUrl) throws IOException {
    writer
        .listBegin()
        .word("success")
        .listBegin()
        .string(repository.getUuid())
        .string(baseUrl)
        .listBegin()
            //.word("mergeinfo")
        .listEnd()
        .listEnd()
        .listEnd();
  }

  private static void sendError(SvnServerWriter writer, String msg) throws IOException {
    writer
        .listBegin()
        .word("failure")
        .listBegin()
        .string(msg)
        .listEnd()
        .listEnd();
  }
<<<<<<< HEAD
=======

  private static String hmac(@NotNull String sessionKey, @NotNull String password) {
    //noinspection OverlyBroadCatchBlock
    try {
      final SecretKeySpec keySpec = new SecretKeySpec(password.getBytes(), "HmacMD5");
      final Mac mac = Mac.getInstance("HmacMD5");
      mac.init(keySpec);
      return StringHelper.toHex(mac.doFinal(sessionKey.getBytes(StandardCharsets.UTF_8)));
    } catch (GeneralSecurityException e) {
      throw new IllegalStateException(e);
    }
  }

  private static class UserInfoImpl implements UserInfo {
    @NotNull
    private final String username;

    public UserInfoImpl(@NotNull String username) {
      this.username = username;
    }

    @NotNull
    @Override
    public String getName() {
      return username;
    }

    @NotNull
    @Override
    public String getMail() {
      return username + "@nomail";
    }
  }
>>>>>>> 481a4e37
}<|MERGE_RESOLUTION|>--- conflicted
+++ resolved
@@ -17,7 +17,6 @@
 import svnserver.parser.SvnServerWriter;
 import svnserver.parser.token.ListBeginToken;
 import svnserver.parser.token.ListEndToken;
-import svnserver.repository.UserInfo;
 import svnserver.repository.VcsRepository;
 import svnserver.repository.git.GitRepository;
 import svnserver.server.command.*;
@@ -103,12 +102,7 @@
     log.info("User: {}", user);
 
     final String basePath = getBasePath(clientInfo.getUrl());
-<<<<<<< HEAD
     final SessionContext context = new SessionContext(parser, writer, repository, basePath, clientInfo, user);
-=======
-    final SessionContext context = new SessionContext(parser, writer, repository, basePath, clientInfo, new UserInfoImpl(username));
-    repository.updateRevisions();
->>>>>>> 481a4e37
     sendAnnounce(writer, basePath);
 
     while (true) {
@@ -246,40 +240,4 @@
         .listEnd()
         .listEnd();
   }
-<<<<<<< HEAD
-=======
-
-  private static String hmac(@NotNull String sessionKey, @NotNull String password) {
-    //noinspection OverlyBroadCatchBlock
-    try {
-      final SecretKeySpec keySpec = new SecretKeySpec(password.getBytes(), "HmacMD5");
-      final Mac mac = Mac.getInstance("HmacMD5");
-      mac.init(keySpec);
-      return StringHelper.toHex(mac.doFinal(sessionKey.getBytes(StandardCharsets.UTF_8)));
-    } catch (GeneralSecurityException e) {
-      throw new IllegalStateException(e);
-    }
-  }
-
-  private static class UserInfoImpl implements UserInfo {
-    @NotNull
-    private final String username;
-
-    public UserInfoImpl(@NotNull String username) {
-      this.username = username;
-    }
-
-    @NotNull
-    @Override
-    public String getName() {
-      return username;
-    }
-
-    @NotNull
-    @Override
-    public String getMail() {
-      return username + "@nomail";
-    }
-  }
->>>>>>> 481a4e37
 }